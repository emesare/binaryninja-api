--- conflicted
+++ resolved
@@ -3464,13 +3464,7 @@
 		section = core.BNSection()
 		if not core.BNGetSectionByName(self.handle, name, section):
 			return None
-<<<<<<< HEAD
 		result = Section(section)
-=======
-		result = Section(section.name, section.type, section.start, section.length, section.linkedSection,
-			section.infoSection, section.infoData, section.align, section.entrySize, section.semantics,
-			section.autoDefined)
->>>>>>> fa716fe2
 		core.BNFreeSection(section)
 		return result
 
